#!/usr/bin/env python
# This script holds the up-to-date versions of all image projection algorithms, made accessible
# through rushlight class objects

from datetime import datetime
import numpy as np
from scipy import ndimage

import yt
from yt.data_objects.selection_objects.region import YTRegion
from yt.utilities.orientation import Orientation
yt.set_log_level(50)

from rushlight.config import config
from rushlight.emission_models import uv, xrt, xray_bremsstrahlung
from rushlight.visualization.colormaps import color_tables
from rushlight.utils import synth_tools as st

from skimage.util import random_noise

import astropy.units as u
import matplotlib.pyplot as plt
import matplotlib.colors as colors

import sunpy.map
from sunpy.map.map_factory import MapFactory
from sunpy.coordinates import frames
from sunpy.map.header_helper import make_fitswcs_header
from sunpy.coordinates.sun import _radius_from_angular_radius

from astropy.coordinates import SkyCoord
from astropy.time import Time, TimeDelta
import astropy.constants as const

import pickle
import textwrap
import os
from unyt import unyt_array

from dataclasses import dataclass
from abc import ABC

# TODO - create a method summary here

@dataclass
class SyntheticImage(ABC):

    """
    Parent class for generating synthetic images
    """

    def __init__(self, dataset = None, smap_path: str=None, smap=None, **kwargs):
        """Object to contain all of the elements of the synthetic image and simulated flare

        :param dataset: Either PATH to the local simulated dataset or a loaded yt object
        :type dataset: _string, yt dataset
        :param smap_path: PATH to the local reference map, defaults to None
        :type smap_path: str, optional
        :param smap: Sunpy map object of the reference map, defaults to None
        :type smap: sunpy.map.Map, optional
        :raises Exception: _description_
        """

<<<<<<< HEAD
        # Attributes properties of the synthetic loop to the Synthetic Object
        self.radius, self.majax, self.minax, self.height, self.phi0, \
        self.theta0, self.el, self.az, self.samples_num, self.lat, self.lon \
        = (0, 0, 0, 0, 0, 0, 0, 0, 0, 0, 0)
        self.dims = {}
        self.set_loop_params(**kwargs)

=======
>>>>>>> d5716fd5
        # Initializes self.ref_img as either a provided sunpy map
        # or as a generated default map
        self.ref_img = st.get_reference_image(smap_path, smap, **kwargs)

        # Properties extracted from the header metadata of the reference image
        instr = self.ref_img.instrument.split(' ')[0].lower()
        self.instr = kwargs.get('instr', instr).lower()  # keywords: 'aia' or 'xrt'
        if self.instr == 'aia' or self.instr == 'secchi':
            channel_from_meta = self.ref_img.meta.get('wavelnth', 171)  # Default channel for AIA
            self.channel = kwargs.get('channel', channel_from_meta)
        elif self.instr == 'xrt' or self.instr == 'defaultinstrument':
            self.channel = kwargs.get('channel', 'Ti-poly')
        if self.instr == 'secchi' and self.channel == 195:
            self.channel = 193 # Exception for STEREO not having 193 channel
        self.obs = kwargs.get('obs', "DefaultInstrument")  # Name of the observatory

<<<<<<< HEAD
        # Calculation of the CLB loop properties, including the normvector and northvector
        # used to align the MHD box

        #self.loop_coords, self.ifpd, self.normvector, self.northvector = (None, None, None, None)
        #self.loop_coords = st.get_loop_coords(self.dims)
        #self.normvector, self.northvector, self.ifpd = st.calc_vect(self.loop_coords, self.ref_img, default=False)

        self.loop_coords = st.get_loop_coords(self.dims)

        if 'normvector' in kwargs and 'northvector' in kwargs:
            self.normvector, self.northvector = kwargs['normvector'], kwargs['northvector']
        else:
            self.loop_coords, self.ifpd, self.normvector, self.northvector = (None, None, None, None)
            self.normvector, self.northvector, self.ifpd = st.calc_vect(self.loop_coords, self.ref_img, default=False)

=======
        # Determine whether the user has chosen to define their projection plane via
        # Vector array or CLB loop parameters
        self.vector_arr = kwargs.get('vector_arr', None) 
        loop_params = kwargs.get('pkl', None)
        self.loop_coords = None

        if self.vector_arr:
            self.lat = kwargs.get('lat', 0) * u.deg
            self.lon = kwargs.get('lon', 0) * u.deg
        elif loop_params:
            # Attributes properties of the synthetic loop to the Synthetic Object 
            self.radius, self.majax, self.minax, self.height, self.phi0, \
            self.theta0, self.el, self.az, self.samples_num \
            = (0, 0, 0, 0, 0, 0, 0, 0, 0)
            self.dims = {}
            self.set_loop_params(**kwargs)

            # Establish aliases for lat, lon coordinates
            self.lat = self.theta0
            self.lon = self.phi0

            # Calculation of the CLB loop properties, including the normvector and northvector
            # used to align the MHD box
            self.loop_coords = st.get_loop_coords(self.dims)

        self.ifpd, self.normvector, self.northvector = (None, None, None)
        self.normvector, self.northvector, self.ifpd = st.calc_vect(self.ref_img, vector_arr=self.vector_arr, loop_coords=self.loop_coords, default=False)
        
>>>>>>> d5716fd5
        # Group the normal and north vectors in self.view_settings
        self.view_settings = {'normal_vector': self.normvector,
                              'north_vector': self.northvector}

        # Initialize the 3D MHD file to be used for synthetic image
        shen_datacube = config.SIMULATIONS['DATASET']   # Default datacube TODO make this generic
        if dataset:
            if isinstance(dataset, YTRegion):
                self.box = dataset
                self.data = self.box.ds
                self.domain_width = np.abs(self.box.right_edge - self.box.left_edge).in_units('cm').to_astropy()
            else:
                if isinstance(dataset, str):
                    self.data = yt.load(dataset)
                    self.box = self.data
                else:
                    try:
                        dataset.field_list
                        self.data = dataset
                        self.box = self.data
                    except:
                        print('Invalid datacube provided! Using default datacube... \n')
                        self.data = yt.load(shen_datacube)
                        self.box = self.data
                self.domain_width = np.abs(self.data.domain_right_edge - self.data.domain_left_edge).in_units('cm').to_astropy()
        else:
            print('No datacube provided! Using default datacube... \n')
            self.data = yt.load(shen_datacube)
<<<<<<< HEAD

        # TODO Remove this part of code (Crops bottom slice of box out by default)
        center = [0.0, 0.5, 0.0]
        left_edge = [-0.5, 0.005, -0.25]
        right_edge = [0.5, 1.0, 0.25]
        self.box = self.data.region(center=kwargs.get('center', center),
                                left_edge=kwargs.get('left_edge', left_edge),
                                right_edge=kwargs.get('right_edge', right_edge))

        # Define self.domain_width for later reference
        self.domain_width = np.abs(self.box.right_edge - self.box.left_edge).in_units('cm').to_astropy()
=======
>>>>>>> d5716fd5

        # Determine synthetic observation time with respect to observation time
        self.timescale = kwargs.get('timescale', 109.8)
        timestep = self.data.current_time.value.item()
        timediff = TimeDelta(timestep * self.timescale * u.s)
        start_time = Time(self.ref_img.reference_coordinate.obstime, scale='utc', format='isot')
        self.synth_obs_time = start_time + timediff
        self.obstime = kwargs.get('obstime', self.synth_obs_time)  # Can manually specify synthetic box observation time

        # Determines the number of pixels required to shift the synthetic image
        # to align MHD origin with loop foot midpoint. Additionally, determines
        # the lower left pixel of the synthetic image, relative to the lower left pixel
        # of the ref_image.
        # self.zoom, self.image_shift = (None, None)
        # self.diff_roll(**kwargs)

        # Aesthetic settings for the creation of the synthetic image
        self.plot_settings = {'resolution': self.ref_img.data.shape[0],
                              'vmin': kwargs.get('vmin', 1e-15),
                              'vmax': kwargs.get('vmax', 1e6),
                              'norm': colors.LogNorm(kwargs.get('vmin', 1e-15), kwargs.get('vmax', 1e6)),
                              'cmap': 'inferno',
                              'logscale': True,
                              'figpath': './prj_plt.png',
                              'frame': None,
                              'label': None}


        self.imag_field, self.image = (None, None)
        self.proj_and_imag(**kwargs)
        self.make_synthetic_map(**kwargs)

    def set_loop_params(self, **kwargs):
        '''
        Initializes the properties of the CLB loop required to position and orient the MHD cube.

        :param pkl: Path to a pickle file containing loop parameters. If provided, other keyword arguments are ignored.
        :type pkl: str, optional
        :param radius: Radius of the circular loop. Used if the loop is circular.
        :type radius: float, optional
        :param majax: Semi-major axis of the elliptical loop. Used if the loop is elliptical.
        :type majax: float, optional
        :param minax: Semi-minor axis of the elliptical loop. Used if the loop is elliptical.
        :type minax: float, optional
        :param height: Height of the loop above the reference plane.
        :type height: float
        :param phi0: Initial azimuthal angle (longitude) of the loop in degrees.
        :type phi0: float
        :param theta0: Initial polar angle (latitude) of the loop in degrees.
        :type theta0: float
        :param el: Elevation angle of the loop's normal vector in degrees.
        :type el: float
        :param az: Azimuthal angle of the loop's normal vector in degrees.
        :type az: float
        :param samples_num: Number of discrete points used to represent the loop.
        :type samples_num: int
        :raises KeyError: If required parameters are missing and no pickle file is provided.
        '''

        # Initialize self.dims (dictionary of loop_params)
        loop_params = kwargs.get('pkl', None)
        self.dims = st.get_loop_params(loop_params, **kwargs)

        # Make each element of self.dims accessible as object property
        try:
            self.radius = self.dims['radius']
        except:
            self.majax = self.dims['majax']
            self.minax = self.dims['minax']
        self.height = self.dims['height']
        self.phi0 = self.dims['phi0']
        self.theta0 = self.dims['theta0']
        self.el = self.dims['el']
        self.az = self.dims['az']
        self.samples_num = self.dims['samples_num']

    def diff_roll(self, **kwargs):
        """Calculate amount to shift image by difference between observed foot midpoint
        and selected "shift origin"

        :return: Displacement vector x, y
        :rtype: tuple (int , int)
        """

        self.zoom = kwargs.get('zoom', self.scale_factor())

        # Synthetic Foot Midpoint (0,0,0 in code_units)
        north_q = unyt_array(self.northvector, self.data.units.code_length)
        norm_q = unyt_array(self.normvector, self.data.units.code_length)

        ds_orientation = Orientation(norm_q, north_vector=north_q)
<<<<<<< HEAD
        synthbox_origin = unyt_array([0,0,0], self.data.units.code_length)
        synth_fpt_2d = self.coord_projection(synthbox_origin, ds_orientation)
        synth_fpt_asec = st.code_coords_to_arcsec(synth_fpt_2d, self.ref_img, box=self.data)
        ori_pix = self.ref_img.wcs.world_to_pixel(synth_fpt_asec)
=======

        origin = kwargs.get('origin', [0,0,0])
        synthbox_origin = unyt_array(origin, self.data.units.code_length)
        
        synth_fpt_2d = st.coord_projection(self.data, synthbox_origin, ds_orientation)
        synth_fpt_asec = st.code_coords_to_arcsec(synth_fpt_2d, self.ref_img, box=self.box)
        self.ori_pix = self.ref_img.wcs.world_to_pixel(synth_fpt_asec)
>>>>>>> d5716fd5

        if self.zoom and self.zoom < 1:
            # Find coordinates of bottom left corner of "zoom area"
            zoomed_img = ndimage.zoom(self.ref_img.data, self.zoom)  # scale<1
            y, x = self.ref_img.data.shape
            cropx = (zoomed_img.shape[0])
            cropy = (zoomed_img.shape[1])
            startx = (x - cropx) // 2
            starty = (y - cropy) // 2
        else:
            print("Scale parameter has to be lower than 1! Defaulting to self.zoom = 1... \n")
            startx = 0
            starty = 0
            self.zoom = 1

        # Foot Midpoint from CLB
        mpt = SkyCoord(lon=self.lon, lat=self.lat, radius=const.R_sun,
                    frame='heliographic_stonyhurst',
                    observer='earth', obstime=self.obstime).transform_to(frame='helioprojective')
        mpt_pix = self.ref_img.wcs.world_to_pixel(mpt)

        # Find difference between pixel positions
        x1 = float(mpt_pix[0])
        y1 = float(mpt_pix[1])
        # Shift and scale the synthetic coords by zoom
        x2 = float(self.ori_pix[0]*self.zoom + startx)
        y2 = float(self.ori_pix[1]*self.zoom + starty)

        x = int((x1-x2))
        y = int((y1-y2))

        # 'noroll' for debugging purposes
        if kwargs.get('noroll', False):
            x = 0
            y = 0

        self.image_shift = (x,y)
        self.start_pix = (startx, starty)

<<<<<<< HEAD
    def synthmap_plot(self, fig: plt.figure=None, plot: str=None, **kwargs):
        """Plot the generated synthetic map in different configurations

        :param fig: matplotlib figure object, defaults to None
        :type fig: plt.figure, optional
        :param plot: Hint for what type of plot to produce ['comp', 'synth', 'obs'], defaults to None
        :type plot: str, optional
        :return: Synthetic map object, normvector, northvector, and image shift
        :rtype: tuple
        """
        self.synth_map.plot_settings['norm'] = colors.LogNorm(0.1, self.ref_img.max())
        self.synth_map.plot_settings['cmap'] = self.plot_settings['cmap']

        if fig:
            if plot == 'comp':
                comp_map = sunpy.map.Map(self.ref_img, self.synth_map, composite=True)

                alpha = kwargs.get('alpha', 0.5)
                comp_map.set_alpha(1, alpha)
                ax = fig.add_subplot(projection=comp_map.get_map(0))
                comp_map.plot(axes=ax)
            elif plot == 'synth':
                ax = fig.add_subplot(projection=self.synth_map)
                ax.grid(False)
                self.synth_map.plot(axes=ax)

                debug = kwargs.get('debug', False)
                if debug:
                    # Plot Synthetic Footpont
                    north_q = unyt_array(self.northvector, self.data.units.code_length)
                    norm_q = unyt_array(self.normvector, self.data.units.code_length)
                    ds_orientation = Orientation(norm_q, north_vector=north_q)

                    synthbox_origin = unyt_array([0,0,0], self.data.units.code_length)
                    synth_fpt_2d = self.coord_projection(synthbox_origin, ds_orientation)
                    synth_fpt_asec = st.code_coords_to_arcsec(synth_fpt_2d, self.ref_img)
                    ori_pix = self.ref_img.wcs.world_to_pixel(synth_fpt_asec)
                    ax.plot(ori_pix[0] * self.zoom, ori_pix[1] * self.zoom, 'og')
                    ax.text(ori_pix[0] * self.zoom, ori_pix[1] * self.zoom, 'origin', color='g')

                    # Plot Observed Footpoint
                    mpt = SkyCoord(lon=self.lon, lat=self.lat, radius=const.R_sun,
                        frame='heliographic_stonyhurst',
                        observer='earth', obstime=self.obstime).transform_to(frame='helioprojective')
                    mpt_pix = self.ref_img.wcs.world_to_pixel(mpt)
                    ax.plot(mpt_pix[0], mpt_pix[1], 'or')
                    ax.text(mpt_pix[0], mpt_pix[1], 'midpoint', color='r')

                    # Plot Sun center
                    sc = SkyCoord(lon=0*u.deg, lat=0*u.deg, radius=1*u.cm,
                        frame='heliographic_stonyhurst',
                        observer='earth', obstime=self.obstime).transform_to(frame='helioprojective')
                    sc_pix = self.ref_img.wcs.world_to_pixel(sc)
                    ax.plot(sc_pix[0], sc_pix[1], 'oc')
                    ax.text(sc_pix[0], sc_pix[1], 'sun center', color='c')

                    # Plot (0,0) [correlates to bl of image]
                    ax.plot(0,0,'oy')
                    ax.text(0,0, 'bottom left', color='y')
            elif plot == 'obs':
                ax = fig.add_subplot(projection=self.ref_img)
                self.ref_img.plot(axes=ax)
            else:
                ax = fig.add_subplot(projection=self.synth_map)

            return ax, self.synth_map, self.normvector, self.northvector, self.image_shift

        else:

            return self.synth_map, self.normvector, self.northvector, self.image_shift

=======
>>>>>>> d5716fd5
    def make_filter_image_field(self, **kwargs):
        """Selects and applies the correct filter image field to the synthetic dataset

        :raises ValueError: Raised if filter instrument is unrecognized
        :raises ValueError: Raised if AIA wavelength is not from valid selection
                            (1600, 1700, 4500, 94, 131, 171, 193, 211, 304, 335)
        """

        cmap = {}

        print('DefaultInstrument used... Generating xrt intensity_field; self.instr = \'xrt\' \n')
        self.instr = 'xrt'
        imaging_model = xrt.XRTModel("temperature", "density", self.channel)
        cmap['xrt'] = color_tables.xrt_color_table()

<<<<<<< HEAD
        if self.instr == 'xrt':
            imaging_model = xrt.XRTModel("temperature", "number_density", self.channel)
            cmap['xrt'] = color_tables.xrt_color_table()
        elif self.instr == 'aia':
            imaging_model = uv.UVModel("temperature", "number_density", self.channel)
            try:
                cmap['aia'] = color_tables.aia_color_table(int(self.channel) * u.angstrom)
            except ValueError:
                raise ValueError("AIA wavelength should be one of the following:"
                                 "1600, 1700, 4500, 94, 131, 171, 193, 211, 304, 335.")
        elif self.instr == 'secchi':
            self.instr = 'aia'  # Band-aid for lack of different UV model
            imaging_model = uv.UVModel("temperature", "density", self.channel)
            try:
                cmap['aia'] = color_tables.euvi_color_table(int(self.channel) * u.angstrom)
            except ValueError:
                raise ValueError("AIA wavelength should be one of the following:"
                                 "1600, 1700, 4500, 94, 131, 171, 193, 211, 304, 335.")
        elif self.instr == 'defaultinstrument':
            print('DefaultInstrument used... Generating xrt intensity_field; self.instr = \'xrt\' \n')
            self.instr = 'xrt'
            imaging_model = xrt.XRTModel("temperature", "density", self.channel)
            cmap['xrt'] = color_tables.xrt_color_table()

        # Adds intensity fields to the self-contained dataset
=======
>>>>>>> d5716fd5
        imaging_model.make_intensity_fields(self.data)

        field = str(self.instr) + '_filter_band'
        self.imag_field = field

        if self.plot_settings:
            self.plot_settings['cmap'] = cmap[self.instr]

    class ImageProcessor:
        def __init__(self, image, image_shift):
            self.image = image
            self.image_shift = image_shift

        def roll_and_crop(self):
            # Create the new array filled with the minimum value of the original image
            new_arr = np.ones_like(self.image) * self.image.min()

            xshift = self.image_shift[0]
            yshift = self.image_shift[1]

            # Get the dimensions of the image
            img_height, img_width = self.image.shape

            # Determine the slice boundaries for the original image
            # and the insertion points in new_arr

            # X-direction (columns)
            if xshift > 0:
                # We want the right portion of the original image
                # and place it starting from xshift in new_arr
                src_x_slice = slice(0, img_width - xshift)
                dest_x_slice = slice(xshift, img_width)
            elif xshift < 0:
                # We want the left portion of the original image
                # and place it ending at img_width + xshift in new_arr
                src_x_slice = slice(-xshift, img_width)
                dest_x_slice = slice(0, img_width + xshift)
            else: # xshift == 0
                src_x_slice = slice(0, img_width)
                dest_x_slice = slice(0, img_width)

            # Y-direction (rows)
            if yshift > 0:
                # We want the bottom portion of the original image
                # and place it starting from yshift in new_arr
                src_y_slice = slice(0, img_height - yshift)
                dest_y_slice = slice(yshift, img_height)
            elif yshift < 0:
                # We want the top portion of the original image
                # and place it ending at img_height + yshift in new_arr
                src_y_slice = slice(-yshift, img_height)
                dest_y_slice = slice(0, img_height + yshift)
            else: # yshift == 0
                src_y_slice = slice(0, img_height)
                dest_y_slice = slice(0, img_height)

            # Extract the relevant part from the original image
            sliced_portion = self.image[src_y_slice, src_x_slice]

            # Insert the sliced portion into new_arr at the shifted position
            new_arr[dest_y_slice, dest_x_slice] = sliced_portion

            self.image = new_arr # Update self.image with the new, cropped array
            return self.image

    def proj_and_imag(self, **kwargs):
        """Projects the synthetic dataset and applies image zoom and shift

        :param bkg_fill: Value to fill the background (where image values are less than or equal to 0).
            If None, the background is not filled.
        :type bkg_fill: float, optional

        :notes: The center position is offset by 0.5 in the y-axis, which is dataset-dependent.
            Transposes the synthetic image to swap axes for `imshow`.
            If `self.zoom` is set and not equal to 1, the image is zoomed out.
            If `self.image_shift` is set, the image is shifted by the specified amounts
            along the y and x axes, respectively.
        """

        self.make_filter_image_field()  # Create emission fields

        # prji = yt.visualization.volume_rendering.off_axis_projection.off_axis_projection(
        #     self.box,
        #     self.box.domain_center.value, # center position in code units
        #     normal_vector=self.view_settings['normal_vector'],  # normal vector (z axis)
        #     width=self.data.domain_width[0].value,  # width in code units
        #     resolution=self.plot_settings['resolution'],  # image resolution
        #     item=self.imag_field,  # respective field that is being projected
        #     north_vector=self.view_settings['north_vector'],
        #     depth = kwargs.get('depth', None)
        #     )
        
        try:
            center = self.box.domain_center.value
        except:
            center = self.box.center

        prji = yt.off_axis_projection(
            self.box,
            center, # center position in code units
            normal_vector=self.view_settings['normal_vector'],  # normal vector (z axis)
            width= kwargs.get('prjw', self.data.domain_width[0].value),  # width in code units
            resolution=self.plot_settings['resolution'],  # image resolution
            item=self.imag_field,  # respective field that is being projected
            north_vector=self.view_settings['north_vector'],
            # depth = kwargs.get('depth', None)
            )

        # transpose synthetic image (swap axes for imshow)
        self.image = np.array(prji).T

        # Determines the number of pixels required to shift the synthetic image
        # to align MHD origin with loop foot midpoint. Additionally, determines
        # the lower left pixel of the synthetic image, relative to the lower left pixel
        # of the ref_image.
        self.zoom, self.image_shift = (None, None)
        self.diff_roll(**kwargs)

        if self.zoom and not (self.zoom == 1):
            self.image = self.zoom_out(self.image, self.zoom)

        if self.image_shift:
            processor1 = self.ImageProcessor(self.image, (self.image_shift[0], self.image_shift[1])) # Shift right by 2, down by 1
            self.image = processor1.roll_and_crop()

        # Fill background
        self.bkg_fill = kwargs.get('bkg_fill', None)
        if self.bkg_fill: self.image[self.image <= 0] = self.bkg_fill

    def scale_factor(self):
        """
        This function will determine a scale factor to use with zoom_out method based on
        the ratio between the provided observable window scale and the scale of the 
        3D dataset.
        """

        # Base calculations off of x-dimension
        img_pix = self.ref_img.dimensions[0]    # Number of pixels across
        img_scale = self.ref_img.scale[0]       # Number of arcseconds per pixel
        img_as = img_pix * img_scale            # Number of arcseconds across

        synth_lu = self.data.length_unit            # Data length unit
        synth_dw = self.data.domain_width[0].value  # Data domain width
        synth_ludw = synth_lu * synth_dw            # Length of domain (should be km)
        synth_ludw = synth_ludw.to('km')            # Ensure length in km

        synth_as = synth_ludw / (737)           # Assumption 737 km/as for solar feature
        
        factor = float(synth_as / img_as)

        return factor

    def zoom_out(self, img, scale):
        """Move the virtual observer away from from the projected dataset

        :param img: Array-like object containing pixel brightness values
        :type img: numpy.ndarray, other
        :param scale: Value indicating the amount of zoom to apply (<1)
        :type scale: float
        :raises ValueError: Raised if the zoom parameter is not less than one (can only zoom in)
        :return: Zoomed and cropped image array
        :rtype: numpy.ndarray, other
        """

        new_arr = np.ones_like(img) * img.min()
        if scale >= 1:
            raise ValueError("Scale parameter has to be lower than 1")
        zoomed_img = ndimage.zoom(img, scale)  # scale<1

        # fill the central part of the new image
        y, x = new_arr.shape
        cropx = (zoomed_img.shape[0])
        cropy = (zoomed_img.shape[1])
        startx = (x - cropx) // 2
        starty = (y - cropy) // 2
        new_arr[starty:starty + cropy, startx:startx + cropx] = zoomed_img
        return new_arr

    def make_synthetic_map(self, **kwargs):
        """
        Creates a synthetic map object that can be loaded/edited with sunpy

        :return: Synthetic sunpy map created with projected dataset and specified header data
        :rtype: sunpy.map.Map
        """
        # Define header parameters for the synthetic image

        # Coordinates can be passed from sunpy maps that comparisons are made width
        self.reference_coord = self.ref_img.reference_coordinate
        self.reference_pixel = u.Quantity(self.ref_img.reference_pixel)

        asec2cm = _radius_from_angular_radius(1. * u.arcsec, 1 * u.AU).to(u.cm)  # centimeters per arcsecond at 1 AU
        resolution = self.plot_settings['resolution']
        domain_size = self.domain_width.max()
        len_asec = (domain_size/asec2cm).value
        scale_ = [len_asec/resolution, len_asec/resolution]

        self.scale = kwargs.get('scale', u.Quantity(self.ref_img.scale))
        self.telescope = kwargs.get('telescope', self.ref_img.detector)
        self.observatory = kwargs.get('observatory', self.ref_img.observatory)
        self.detector = kwargs.get('detector', self.ref_img.detector)
        self.instrument = kwargs.get('instrument', None)
        self.wavelength = kwargs.get('wavelength', self.ref_img.wavelength)
        self.exposure = kwargs.get('exposure', self.ref_img.exposure_time)
        self.unit = kwargs.get('unit', self.ref_img.unit)
        self.poisson = kwargs.get('poisson', None)

        if self.poisson:
            self.image = 0.5*np.max(self.image) * random_noise(self.image / (0.5*np.max(self.image)), mode='poisson')

        # Creating header using sunpy
        header = make_fitswcs_header(self.image,
                                     coordinate=self.reference_coord,
                                     reference_pixel=self.reference_pixel,
                                     scale=self.scale,
                                     telescope=self.telescope,
                                     detector=self.detector,
                                     instrument=self.instrument,
                                     observatory=self.observatory,
                                     wavelength=self.wavelength,
                                     exposure=self.exposure,
                                     unit=self.unit)

        self.synth_map = sunpy.map.Map(self.image, header)

        self.synth_map.plot_settings['norm'] = colors.LogNorm(0.1, self.ref_img.max())
        self.synth_map.plot_settings['cmap'] = self.plot_settings['cmap']

        return self.synth_map

    def project_point(self, y_points):
        """Identify pixels where three dimensional points from the original dataset are projected
        on the image plane

        :param dataset: Dataset containing 3d coordinates for ypoints, defaults to None
        :type dataset: YTGridDataset, optional

        :return: x, y -- pixels on which the point inside synthetic datacube projects to
        """
        # Orientation of synthetic flare from CLB
        north_q = unyt_array(self.northvector, self.data.units.code_length)
        norm_q = unyt_array(self.normvector, self.data.units.code_length)
        ds_orientation = Orientation(norm_q, north_vector=north_q)

        # Sun Center to bottom left pixel displacement
        sc = SkyCoord(lon=0*u.deg, lat=0*u.deg, radius=1*u.cm,
            frame='heliographic_stonyhurst',
            observer='earth', obstime=self.obstime).transform_to(frame='helioprojective')
        sc_pix = self.ref_img.wcs.world_to_pixel(sc)

        sc2bl_x = float(0 - sc_pix[0])
        sc2bl_y = float(0 - sc_pix[1])

        map_ypoints_coords = []
        for ypt in y_points['coordinates']:
            ypt_2d_code = st.coord_projection(self.data, ypt, ds_orientation)
            ypt_2d_asec = st.code_coords_to_arcsec(ypt_2d_code, self.ref_img)
            ypt_coord_pix = self.ref_img.wcs.world_to_pixel(ypt_2d_asec)

            x_shifted = (
                         + float(ypt_coord_pix[0]) * self.zoom
                         + sc2bl_x
                         + self.image_shift[0]
                         + self.start_pix[0]
                         )
            y_shifted = (
                         + float(ypt_coord_pix[1]) * self.zoom
                         + sc2bl_y
                         + self.image_shift[1]
                         + self.start_pix[1]
                         )

            # Save the shifted coords
            shifted = [x_shifted, y_shifted]
            map_ypoints_coords.append(shifted)

        return map_ypoints_coords

    def update_dir(self, norm: unyt_array=None, north: unyt_array=None, **kwargs):
        """Updates the normal and north vectors for the view settings and regenerates the image.

<<<<<<< HEAD
        :param coord: Coordinates of the point in the datacube domain
        :type coord: unyt_array
        :param orientation: Orientation object calculated from norm / north vector, defaults to None
        :type orientation: Orientation, optional
        :return: Cooordinates of the projected point from the viewing camera perspective
        :rtype: tuple
        """

        # coord_copy should be a unyt array in code_units
        coord_copy = coord
        coord_vectors = coord_copy.transpose() - (self.data.domain_center.v * self.data.domain_center.uq)

        # orientation object is computed from norm and north vectors
        if orientation:
            unit_vectors = orientation.unit_vectors
        else:
            if 'norm_vector' in kwargs:
                norm_vector = kwargs['norm_vector']
                norm_vec = unyt_array(norm_vector) * self.data.domain_center.uq
            if 'north_vector' in kwargs:
                north_vector = kwargs['north_vector']
                north_vec = unyt_array(north_vector) * self.data.domain_center.uq
            if 'north_vector' and 'norm_vector' in kwargs:
                orientation = Orientation(norm_vec, north_vector=north_vec)
                unit_vectors = orientation.unit_vectors

        # Default image extents [-0.5:0.5, 0:1] imposes vertical shift
        y = np.dot(coord_vectors.value, unit_vectors[1].value) + self.data.domain_center.value[1]
        x = np.dot(coord_vectors.value, unit_vectors[0].value)  # * self.data.domain_center.uq
=======
        :param norm: The new normal vector. If not provided, the current normal vector is retained.
        :type norm: unyt_array, optional
        :param north: The new north vector. If not provided, the current north vector is retained.
        :type north: unyt_array, optional
        :returns: A tuple containing the updated normal vector and north vector.
        :rtype: tuple[unyt_array, unyt_array]
        """
        
        change = False  # Initialize a flag to track if changes occurred
        if not np.array_equal(norm, self.normvector):
            self.normvector = norm  # Update the normal vector
            change = True  # Set change flag to True
        if not np.array_equal(north, self.northvector):
            self.northvector = north  # Update the north vector
            change = True  # Set change flag to True
        if change:
            # Update view settings with new vectors
            self.view_settings = {'normal_vector': self.normvector,
                                  'north_vector': self.northvector}
            self.proj_and_imag(**kwargs)  # Re-project the image with new settings
            self.make_synthetic_map(**kwargs)  # Recreate the synthetic map

        return norm, north  # Return the updated vectors
>>>>>>> d5716fd5

    def save_synthobj(self):
        """Saves relevant synthetic object parameters into a dictionary.

        This method compiles key information about the synthetic object, including FITS header data
        from the reference image, loop parameters, and view vectors, into a dictionary.
        This dictionary is structured for easy identification using a key composed of the
        telescope and observation date.

<<<<<<< HEAD
    def save_synthobj(self):
        event_dict = {}
        event_dict['header'] = self.ref_img.fits_header
        event_dict['loop_params'] = self.dims
        event_dict['norm_vector'] = self.normvector
        event_dict['norm_vector'] = self.northvector

        telescope = event_dict['header']['TELESCOP']
        dateobs = event_dict['header']['DATE-OBS']
        event_key = f'{telescope}|{dateobs}'
        synthobj = {event_key: event_dict}

        return synthobj

    def append_synthobj(self, target=None):
=======
        :returns: A dictionary containing the synthetic object's data,
            keyed by a string combining the telescope and observation date.
        :rtype: dict
        """
        event_dict = {}  # Initialize an empty dictionary to store event-related data
        event_dict['header'] = self.ref_img.fits_header  # Store the FITS header from the reference image
        event_dict['loop_params'] = self.dims  # Store the loop parameters (dimensions)
        event_dict['norm_vector'] = self.normvector  # Store the normal vector
        event_dict['north_vector'] = self.northvector  # Store the north vector 

        telescope = event_dict['header']['TELESCOP']  # Extract the telescope name from the FITS header
        dateobs = event_dict['header']['DATE-OBS']  # Extract the observation date from the FITS header
        event_key = f'{telescope}|{dateobs}'  # Create a unique key for the event
        synthobj = {event_key: event_dict}  # Create the final dictionary with the event key and data

        return synthobj  # Return the structured synthetic object dictionary
    
    def append_synthobj(self, target=None):
        """Appends the current synthetic object's data to an existing dictionary or a new one,
        then saves it to a file if a file path is provided or creates a new file.

        :param target: The target to append to. Can be a file path (str) to a pickled dictionary,
            an existing dictionary (dir), or None to start with an empty dictionary.
        :type target: str or dict, optional
        :returns: A tuple containing the updated synthetic object dictionary and the target file path.
        :rtype: tuple[dict, str]
        :raises TypeError: If `target` is not a string, a dictionary, or None.
        """
        
        synthobj = {}  # Initialize an empty dictionary for the synthetic object data

        # Load existing data if a target is provided
>>>>>>> d5716fd5
        if target:
            if isinstance(target, str):
                # If target is a string, assume it's a file path and load the pickled dictionary
                try:
                    with open(target, 'rb') as f:
                        synthobj = pickle.load(f)
                except FileNotFoundError:
                    print(f"File not found: {target}. Creating a new dictionary.")
                    synthobj = {}
                except Exception as e:
                    print(f"Error loading pickle file: {e}. Creating an empty dictionary.")
                    synthobj = {}
            elif isinstance(target, dict):
                # If target is already a dictionary, use it directly
                synthobj = target
            else:
                # Handle invalid target types
                print('Invalid target type! Creating an empty dictionary.')
                synthobj = {}
        else:
            # If no target is provided, start with an empty dictionary
            print('No target provided! Creating an empty dictionary.')
            synthobj = {}

        # Get the current synthetic object's information
        this_synthobj = self.save_synthobj()
        # Extract the key and value from the current synthetic object's data
        key = list(this_synthobj.keys())[0]
        value = this_synthobj[key]
        # Append or update the synthetic object dictionary with the current object's data
        synthobj[key] = value

        # Save the updated synthetic object dictionary
        if isinstance(target, str):
            # If the original target was a string (file path), save back to that file
            with open(target, 'wb') as file:
                pickle.dump(synthobj, file)
        else:
            # If no file path was provided initially, create a new one in 'loop_parameters/'
            now = datetime.datetime.now()  # Get current timestamp
            loop_dir = './loop_parameters/'  # Define the directory for saving
            if not os.path.exists(loop_dir):
                os.makedirs(loop_dir)  # Create the directory if it doesn't exist

            # Generate a unique filename using the timestamp
            fname = f'{now}.pkl'.replace(' ', '_').replace(':', '-').replace('.', '_')
            target = f'{loop_dir}{fname}'  # Construct the full file path
            with open(target, 'wb') as file:
                pickle.dump(synthobj, file)

        return synthobj, target  # Return the updated dictionary and the final target path

    def __str__(self):
        return f"{self._text_summary()}\n{self.data.__repr__()}"

    def __repr__(self):
        return f"{object.__repr__(self)}\n{self}"

    def _text_summary(self):
        # similarly to sunpy.map.mapbase GenericMap(NDData)
        return textwrap.dedent("""\
        Synthetic image from the yt dataset
        ---------
        Instrument:\t\t {inst}
        Wavelength:\t\t {wave}
        """).format(inst=self.instr,
                    wave=self.channel)

@dataclass
class SyntheticFilterImage(SyntheticImage):
    """ For UV and Soft Xrays """
    def __init__(self, dataset=None, smap_path: str=None, smap=None, **kwargs):
        super().__init__(dataset, smap_path, smap, **kwargs)

    def make_filter_image_field(self):
        """Selects and applies the correct filter image field to the synthetic dataset

        :raises ValueError: Raised if filter instrument is unrecognized
        :raises ValueError: Raised if AIA wavelength is not from valid selection 
                            (1600, 1700, 4500, 94, 131, 171, 193, 211, 304, 335)
        """

        cmap = {}
        imaging_model = None
        instr_list = ['xrt', 'aia', 'secchi', 'defaultinstrument']

        if self.instr not in instr_list:
            raise ValueError("instr should be in the instrument list: ", instr_list)

        if self.instr == 'xrt':
            imaging_model = xrt.XRTModel("temperature", "density", self.channel)
            cmap['xrt'] = color_tables.xrt_color_table()
        elif self.instr == 'aia':
            imaging_model = uv.UVModel("temperature", "density", self.channel)
            try:
                cmap['aia'] = color_tables.aia_color_table(int(self.channel) * u.angstrom)
            except ValueError:
                raise ValueError("AIA wavelength should be one of the following:"
                                 "1600, 1700, 4500, 94, 131, 171, 193, 211, 304, 335.")
        elif self.instr == 'secchi':
            self.instr = 'aia'  # Band-aid for lack of different UV model
            imaging_model = uv.UVModel("temperature", "density", self.channel)
            try:
                cmap['aia'] = color_tables.euvi_color_table(int(self.channel) * u.angstrom)
            except ValueError:
                raise ValueError("AIA wavelength should be one of the following:"
                                 "1600, 1700, 4500, 94, 131, 171, 193, 211, 304, 335.")
        elif self.instr == 'defaultinstrument':
            print('DefaultInstrument used... Generating xrt intensity_field; self.instr = \'xrt\' \n')
            self.instr = 'xrt'
            imaging_model = xrt.XRTModel("temperature", "density", self.channel)
            cmap['xrt'] = color_tables.xrt_color_table()

        # Adds intensity fields to the self-contained dataset
        imaging_model.make_intensity_fields(self.data)

        field = str(self.instr) + '_filter_band'
        self.imag_field = field

        if self.plot_settings:
            self.plot_settings['cmap'] = cmap[self.instr]

@dataclass
class SyntheticEnergyRangeImage(SyntheticImage):
    """ For Non-thermal emission, like PyXsim """
    pass

@dataclass
class SyntheticInterferometricImage(SyntheticImage):
    """ For Radio images (CASA)"""
    pass

@dataclass
class SyntheticBandImage():
    """
    Class to store synthetic X-ray images generated in a given *energy band*, such as ones from RHESSI.
    """

    def __init__(self, dataset, emin, emax, nbins, emission_model, hint=None, units_override=None,
                 view_settings=None, plot_settings=None, **kwargs):

        """
        :param dataset: Path of the downsampled dataset or a dataset itself
        :param emin: low energy limit in keV
        :param emax: high energy limit in keV
        :param nbins: number of energy bins to compute synthetic spectra and images
        """

        self.emin = emin
        self.emax = emax
        self.nbins = nbins
        self.emission_model = emission_model  # Thermal / Non-thermal

        self.box = None  # Importing a region within an initial dataset

        if isinstance(dataset, str):
            self.data = yt.load(dataset, units_override=units_override, hint=hint)
        elif isinstance(dataset, yt.data_objects.static_output.Dataset):
            self.data = dataset
        elif isinstance(dataset, yt.data_objects.selection_objects.region.YTRegion):
            self.data = dataset.ds
            self.box = dataset

        self.obs = kwargs.get('obs', "DefaultInstrument")  # Name of the observatory
        self.instr = kwargs.get('instr', 'RHESSI')
        self.binscale = kwargs.get('binscale', 'linear')
        self.obstime = kwargs.get('obstime', '2017-09-10')  # Observation time

        self.view_settings = {'normal_vector': (0.0, 0.0, 1.0),  # pass vectors as mutable arguments
                              'north_vector': (-0.7, -0.3, 0.0)}
        self.imag_field = None
        self.image = None

        if self.box:
            self.domain_width = np.abs(self.box.right_edge - self.box.left_edge).in_units('cm').to_astropy()
        else:
            self.domain_width = self.data.domain_width.in_units("cm").to_astropy()  # convert unyt to astropy.units

    def make_band_image_field(self, **kwargs):

        cmap = {}
        imaging_model = None

        if self.emission_model == 'Thermal':
            imaging_model = xray_bremsstrahlung.ThermalBremsstrahlungModel

        imaging_model.make_intensity_fields(self.data)
        field = 'xray_' + str(self.emin) + '_' + str(self.emax) + '_keV_band'
        self.imag_field = field

###############################################
# Reference Image Classes

@dataclass
class ReferenceImage(ABC, MapFactory):
    """
    Default object for reference image types
    """

    def __init__(self, ref_img_path: str = None, **kwargs):
        """Constructor for the default reference image object

        :param ref_img_path: Path to the reference image .fits file, defaults to None
        :type ref_img_path: str, optional
        """
        reference_image = None

        if ref_img_path:
            m = sunpy.map.Map(ref_img_path)
        else:
            import datetime

            # Create an empty dataset
<<<<<<< HEAD
            resolution = 194
=======
            resolution = kwargs.get('resolution', 1000)
>>>>>>> d5716fd5
            # data = np.full((resolution, resolution), np.random.randint(100))
            data = np.random.randint(0, 1e6, size=(resolution, resolution))

<<<<<<< HEAD
            obstime = datetime.datetime(2000, 1, 1, 0, 0, 0)
=======
            # obstime = datetime.datetime(2000,1,1,0,0,0)
            obstime = datetime.datetime(2012,7,19,11,31,21)
>>>>>>> d5716fd5
            # Define a reference coordinate and create a header using sunpy.map.make_fitswcs_header
            skycoord = SkyCoord(0*u.arcsec, 0*u.arcsec, obstime=obstime,
                                observer='earth', frame=frames.Helioprojective)
            # Scale set to the following for solar limb to be in the field of view
            # scale = 220 # Changes bounds of the resulting helioprojective view
<<<<<<< HEAD
            scale = kwargs.get('refmap_scale', 1)

=======
            scale = kwargs.get('scale', 1)
            
>>>>>>> d5716fd5
            instr = kwargs.get('instrument', 'DefaultInstrument')
            self.instrument = instr

            header_kwargs = {
                'scale': [scale, scale]*u.arcsec/u.pixel,
                'telescope': instr,
                'detector': instr,
                'instrument': instr,
                'observatory': instr,
                'exposure': 0.01 * u.s,
                'unit': u.Mm
            }

            header = make_fitswcs_header(data, skycoord, **header_kwargs)
            default_kwargs = {'data': data, 'header': header}
            m = sunpy.map.Map(data, header)

        self.map = m

@dataclass
class XRTReferenceImage(ReferenceImage):
    """
    XRT instrument variant of default reference image object
    """

    def __init__(self, ref_img_path: str = None):
        super().__init__(ref_img_path, instrument='Xrt')

@dataclass
class AIAReferenceImage(ReferenceImage):
    """
    AIA instrument variant of default reference image object
    """

    def __init__(self, ref_img_path):
        super().__init__(ref_img_path)<|MERGE_RESOLUTION|>--- conflicted
+++ resolved
@@ -61,16 +61,6 @@
         :raises Exception: _description_
         """
 
-<<<<<<< HEAD
-        # Attributes properties of the synthetic loop to the Synthetic Object
-        self.radius, self.majax, self.minax, self.height, self.phi0, \
-        self.theta0, self.el, self.az, self.samples_num, self.lat, self.lon \
-        = (0, 0, 0, 0, 0, 0, 0, 0, 0, 0, 0)
-        self.dims = {}
-        self.set_loop_params(**kwargs)
-
-=======
->>>>>>> d5716fd5
         # Initializes self.ref_img as either a provided sunpy map
         # or as a generated default map
         self.ref_img = st.get_reference_image(smap_path, smap, **kwargs)
@@ -87,26 +77,9 @@
             self.channel = 193 # Exception for STEREO not having 193 channel
         self.obs = kwargs.get('obs', "DefaultInstrument")  # Name of the observatory
 
-<<<<<<< HEAD
-        # Calculation of the CLB loop properties, including the normvector and northvector
-        # used to align the MHD box
-
-        #self.loop_coords, self.ifpd, self.normvector, self.northvector = (None, None, None, None)
-        #self.loop_coords = st.get_loop_coords(self.dims)
-        #self.normvector, self.northvector, self.ifpd = st.calc_vect(self.loop_coords, self.ref_img, default=False)
-
-        self.loop_coords = st.get_loop_coords(self.dims)
-
-        if 'normvector' in kwargs and 'northvector' in kwargs:
-            self.normvector, self.northvector = kwargs['normvector'], kwargs['northvector']
-        else:
-            self.loop_coords, self.ifpd, self.normvector, self.northvector = (None, None, None, None)
-            self.normvector, self.northvector, self.ifpd = st.calc_vect(self.loop_coords, self.ref_img, default=False)
-
-=======
         # Determine whether the user has chosen to define their projection plane via
         # Vector array or CLB loop parameters
-        self.vector_arr = kwargs.get('vector_arr', None) 
+        self.vector_arr = kwargs.get('vector_arr', None)
         loop_params = kwargs.get('pkl', None)
         self.loop_coords = None
 
@@ -114,7 +87,7 @@
             self.lat = kwargs.get('lat', 0) * u.deg
             self.lon = kwargs.get('lon', 0) * u.deg
         elif loop_params:
-            # Attributes properties of the synthetic loop to the Synthetic Object 
+            # Attributes properties of the synthetic loop to the Synthetic Object
             self.radius, self.majax, self.minax, self.height, self.phi0, \
             self.theta0, self.el, self.az, self.samples_num \
             = (0, 0, 0, 0, 0, 0, 0, 0, 0)
@@ -130,9 +103,12 @@
             self.loop_coords = st.get_loop_coords(self.dims)
 
         self.ifpd, self.normvector, self.northvector = (None, None, None)
-        self.normvector, self.northvector, self.ifpd = st.calc_vect(self.ref_img, vector_arr=self.vector_arr, loop_coords=self.loop_coords, default=False)
-        
->>>>>>> d5716fd5
+
+        if 'normvector' in kwargs and 'northvector' in kwargs:
+            self.normvector, self.northvector = kwargs['normvector'], kwargs['northvector']
+        else:
+            self.loop_coords, self.ifpd, self.normvector, self.northvector = (None, None, None, None)
+            self.normvector, self.northvector, self.ifpd = st.calc_vect(self.ref_img, vector_arr=self.vector_arr, loop_coords=self.loop_coords, default=False)
         # Group the normal and north vectors in self.view_settings
         self.view_settings = {'normal_vector': self.normvector,
                               'north_vector': self.northvector}
@@ -161,20 +137,6 @@
         else:
             print('No datacube provided! Using default datacube... \n')
             self.data = yt.load(shen_datacube)
-<<<<<<< HEAD
-
-        # TODO Remove this part of code (Crops bottom slice of box out by default)
-        center = [0.0, 0.5, 0.0]
-        left_edge = [-0.5, 0.005, -0.25]
-        right_edge = [0.5, 1.0, 0.25]
-        self.box = self.data.region(center=kwargs.get('center', center),
-                                left_edge=kwargs.get('left_edge', left_edge),
-                                right_edge=kwargs.get('right_edge', right_edge))
-
-        # Define self.domain_width for later reference
-        self.domain_width = np.abs(self.box.right_edge - self.box.left_edge).in_units('cm').to_astropy()
-=======
->>>>>>> d5716fd5
 
         # Determine synthetic observation time with respect to observation time
         self.timescale = kwargs.get('timescale', 109.8)
@@ -266,20 +228,13 @@
         norm_q = unyt_array(self.normvector, self.data.units.code_length)
 
         ds_orientation = Orientation(norm_q, north_vector=north_q)
-<<<<<<< HEAD
-        synthbox_origin = unyt_array([0,0,0], self.data.units.code_length)
-        synth_fpt_2d = self.coord_projection(synthbox_origin, ds_orientation)
-        synth_fpt_asec = st.code_coords_to_arcsec(synth_fpt_2d, self.ref_img, box=self.data)
-        ori_pix = self.ref_img.wcs.world_to_pixel(synth_fpt_asec)
-=======
 
         origin = kwargs.get('origin', [0,0,0])
         synthbox_origin = unyt_array(origin, self.data.units.code_length)
-        
+
         synth_fpt_2d = st.coord_projection(self.data, synthbox_origin, ds_orientation)
         synth_fpt_asec = st.code_coords_to_arcsec(synth_fpt_2d, self.ref_img, box=self.box)
         self.ori_pix = self.ref_img.wcs.world_to_pixel(synth_fpt_asec)
->>>>>>> d5716fd5
 
         if self.zoom and self.zoom < 1:
             # Find coordinates of bottom left corner of "zoom area"
@@ -319,123 +274,23 @@
         self.image_shift = (x,y)
         self.start_pix = (startx, starty)
 
-<<<<<<< HEAD
-    def synthmap_plot(self, fig: plt.figure=None, plot: str=None, **kwargs):
-        """Plot the generated synthetic map in different configurations
-
-        :param fig: matplotlib figure object, defaults to None
-        :type fig: plt.figure, optional
-        :param plot: Hint for what type of plot to produce ['comp', 'synth', 'obs'], defaults to None
-        :type plot: str, optional
-        :return: Synthetic map object, normvector, northvector, and image shift
-        :rtype: tuple
-        """
-        self.synth_map.plot_settings['norm'] = colors.LogNorm(0.1, self.ref_img.max())
-        self.synth_map.plot_settings['cmap'] = self.plot_settings['cmap']
-
-        if fig:
-            if plot == 'comp':
-                comp_map = sunpy.map.Map(self.ref_img, self.synth_map, composite=True)
-
-                alpha = kwargs.get('alpha', 0.5)
-                comp_map.set_alpha(1, alpha)
-                ax = fig.add_subplot(projection=comp_map.get_map(0))
-                comp_map.plot(axes=ax)
-            elif plot == 'synth':
-                ax = fig.add_subplot(projection=self.synth_map)
-                ax.grid(False)
-                self.synth_map.plot(axes=ax)
-
-                debug = kwargs.get('debug', False)
-                if debug:
-                    # Plot Synthetic Footpont
-                    north_q = unyt_array(self.northvector, self.data.units.code_length)
-                    norm_q = unyt_array(self.normvector, self.data.units.code_length)
-                    ds_orientation = Orientation(norm_q, north_vector=north_q)
-
-                    synthbox_origin = unyt_array([0,0,0], self.data.units.code_length)
-                    synth_fpt_2d = self.coord_projection(synthbox_origin, ds_orientation)
-                    synth_fpt_asec = st.code_coords_to_arcsec(synth_fpt_2d, self.ref_img)
-                    ori_pix = self.ref_img.wcs.world_to_pixel(synth_fpt_asec)
-                    ax.plot(ori_pix[0] * self.zoom, ori_pix[1] * self.zoom, 'og')
-                    ax.text(ori_pix[0] * self.zoom, ori_pix[1] * self.zoom, 'origin', color='g')
-
-                    # Plot Observed Footpoint
-                    mpt = SkyCoord(lon=self.lon, lat=self.lat, radius=const.R_sun,
-                        frame='heliographic_stonyhurst',
-                        observer='earth', obstime=self.obstime).transform_to(frame='helioprojective')
-                    mpt_pix = self.ref_img.wcs.world_to_pixel(mpt)
-                    ax.plot(mpt_pix[0], mpt_pix[1], 'or')
-                    ax.text(mpt_pix[0], mpt_pix[1], 'midpoint', color='r')
-
-                    # Plot Sun center
-                    sc = SkyCoord(lon=0*u.deg, lat=0*u.deg, radius=1*u.cm,
-                        frame='heliographic_stonyhurst',
-                        observer='earth', obstime=self.obstime).transform_to(frame='helioprojective')
-                    sc_pix = self.ref_img.wcs.world_to_pixel(sc)
-                    ax.plot(sc_pix[0], sc_pix[1], 'oc')
-                    ax.text(sc_pix[0], sc_pix[1], 'sun center', color='c')
-
-                    # Plot (0,0) [correlates to bl of image]
-                    ax.plot(0,0,'oy')
-                    ax.text(0,0, 'bottom left', color='y')
-            elif plot == 'obs':
-                ax = fig.add_subplot(projection=self.ref_img)
-                self.ref_img.plot(axes=ax)
-            else:
-                ax = fig.add_subplot(projection=self.synth_map)
-
-            return ax, self.synth_map, self.normvector, self.northvector, self.image_shift
-
-        else:
-
-            return self.synth_map, self.normvector, self.northvector, self.image_shift
-
-=======
->>>>>>> d5716fd5
     def make_filter_image_field(self, **kwargs):
         """Selects and applies the correct filter image field to the synthetic dataset
 
         :raises ValueError: Raised if filter instrument is unrecognized
-        :raises ValueError: Raised if AIA wavelength is not from valid selection
+        :raises ValueError: Raised if AIA wavelength is not from valid selection 
                             (1600, 1700, 4500, 94, 131, 171, 193, 211, 304, 335)
         """
 
         cmap = {}
+        imaging_model = None
+        instr_list = ['xrt', 'aia', 'secchi', 'defaultinstrument']
 
         print('DefaultInstrument used... Generating xrt intensity_field; self.instr = \'xrt\' \n')
         self.instr = 'xrt'
-        imaging_model = xrt.XRTModel("temperature", "density", self.channel)
+        imaging_model = xrt.XRTModel("temperature", "number_density", self.channel)
         cmap['xrt'] = color_tables.xrt_color_table()
 
-<<<<<<< HEAD
-        if self.instr == 'xrt':
-            imaging_model = xrt.XRTModel("temperature", "number_density", self.channel)
-            cmap['xrt'] = color_tables.xrt_color_table()
-        elif self.instr == 'aia':
-            imaging_model = uv.UVModel("temperature", "number_density", self.channel)
-            try:
-                cmap['aia'] = color_tables.aia_color_table(int(self.channel) * u.angstrom)
-            except ValueError:
-                raise ValueError("AIA wavelength should be one of the following:"
-                                 "1600, 1700, 4500, 94, 131, 171, 193, 211, 304, 335.")
-        elif self.instr == 'secchi':
-            self.instr = 'aia'  # Band-aid for lack of different UV model
-            imaging_model = uv.UVModel("temperature", "density", self.channel)
-            try:
-                cmap['aia'] = color_tables.euvi_color_table(int(self.channel) * u.angstrom)
-            except ValueError:
-                raise ValueError("AIA wavelength should be one of the following:"
-                                 "1600, 1700, 4500, 94, 131, 171, 193, 211, 304, 335.")
-        elif self.instr == 'defaultinstrument':
-            print('DefaultInstrument used... Generating xrt intensity_field; self.instr = \'xrt\' \n')
-            self.instr = 'xrt'
-            imaging_model = xrt.XRTModel("temperature", "density", self.channel)
-            cmap['xrt'] = color_tables.xrt_color_table()
-
-        # Adds intensity fields to the self-contained dataset
-=======
->>>>>>> d5716fd5
         imaging_model.make_intensity_fields(self.data)
 
         field = str(self.instr) + '_filter_band'
@@ -527,7 +382,7 @@
         #     north_vector=self.view_settings['north_vector'],
         #     depth = kwargs.get('depth', None)
         #     )
-        
+
         try:
             center = self.box.domain_center.value
         except:
@@ -568,7 +423,7 @@
     def scale_factor(self):
         """
         This function will determine a scale factor to use with zoom_out method based on
-        the ratio between the provided observable window scale and the scale of the 
+        the ratio between the provided observable window scale and the scale of the
         3D dataset.
         """
 
@@ -583,7 +438,8 @@
         synth_ludw = synth_ludw.to('km')            # Ensure length in km
 
         synth_as = synth_ludw / (737)           # Assumption 737 km/as for solar feature
-        
+        #TODO: Use observer distance to convert arcseconds to kilonmeters
+
         factor = float(synth_as / img_as)
 
         return factor
@@ -645,7 +501,7 @@
 
         if self.poisson:
             self.image = 0.5*np.max(self.image) * random_noise(self.image / (0.5*np.max(self.image)), mode='poisson')
-
+        
         # Creating header using sunpy
         header = make_fitswcs_header(self.image,
                                      coordinate=self.reference_coord,
@@ -717,37 +573,6 @@
     def update_dir(self, norm: unyt_array=None, north: unyt_array=None, **kwargs):
         """Updates the normal and north vectors for the view settings and regenerates the image.
 
-<<<<<<< HEAD
-        :param coord: Coordinates of the point in the datacube domain
-        :type coord: unyt_array
-        :param orientation: Orientation object calculated from norm / north vector, defaults to None
-        :type orientation: Orientation, optional
-        :return: Cooordinates of the projected point from the viewing camera perspective
-        :rtype: tuple
-        """
-
-        # coord_copy should be a unyt array in code_units
-        coord_copy = coord
-        coord_vectors = coord_copy.transpose() - (self.data.domain_center.v * self.data.domain_center.uq)
-
-        # orientation object is computed from norm and north vectors
-        if orientation:
-            unit_vectors = orientation.unit_vectors
-        else:
-            if 'norm_vector' in kwargs:
-                norm_vector = kwargs['norm_vector']
-                norm_vec = unyt_array(norm_vector) * self.data.domain_center.uq
-            if 'north_vector' in kwargs:
-                north_vector = kwargs['north_vector']
-                north_vec = unyt_array(north_vector) * self.data.domain_center.uq
-            if 'north_vector' and 'norm_vector' in kwargs:
-                orientation = Orientation(norm_vec, north_vector=north_vec)
-                unit_vectors = orientation.unit_vectors
-
-        # Default image extents [-0.5:0.5, 0:1] imposes vertical shift
-        y = np.dot(coord_vectors.value, unit_vectors[1].value) + self.data.domain_center.value[1]
-        x = np.dot(coord_vectors.value, unit_vectors[0].value)  # * self.data.domain_center.uq
-=======
         :param norm: The new normal vector. If not provided, the current normal vector is retained.
         :type norm: unyt_array, optional
         :param north: The new north vector. If not provided, the current north vector is retained.
@@ -755,7 +580,7 @@
         :returns: A tuple containing the updated normal vector and north vector.
         :rtype: tuple[unyt_array, unyt_array]
         """
-        
+
         change = False  # Initialize a flag to track if changes occurred
         if not np.array_equal(norm, self.normvector):
             self.normvector = norm  # Update the normal vector
@@ -771,7 +596,6 @@
             self.make_synthetic_map(**kwargs)  # Recreate the synthetic map
 
         return norm, north  # Return the updated vectors
->>>>>>> d5716fd5
 
     def save_synthobj(self):
         """Saves relevant synthetic object parameters into a dictionary.
@@ -781,23 +605,6 @@
         This dictionary is structured for easy identification using a key composed of the
         telescope and observation date.
 
-<<<<<<< HEAD
-    def save_synthobj(self):
-        event_dict = {}
-        event_dict['header'] = self.ref_img.fits_header
-        event_dict['loop_params'] = self.dims
-        event_dict['norm_vector'] = self.normvector
-        event_dict['norm_vector'] = self.northvector
-
-        telescope = event_dict['header']['TELESCOP']
-        dateobs = event_dict['header']['DATE-OBS']
-        event_key = f'{telescope}|{dateobs}'
-        synthobj = {event_key: event_dict}
-
-        return synthobj
-
-    def append_synthobj(self, target=None):
-=======
         :returns: A dictionary containing the synthetic object's data,
             keyed by a string combining the telescope and observation date.
         :rtype: dict
@@ -806,7 +613,7 @@
         event_dict['header'] = self.ref_img.fits_header  # Store the FITS header from the reference image
         event_dict['loop_params'] = self.dims  # Store the loop parameters (dimensions)
         event_dict['norm_vector'] = self.normvector  # Store the normal vector
-        event_dict['north_vector'] = self.northvector  # Store the north vector 
+        event_dict['north_vector'] = self.northvector  # Store the north vector
 
         telescope = event_dict['header']['TELESCOP']  # Extract the telescope name from the FITS header
         dateobs = event_dict['header']['DATE-OBS']  # Extract the observation date from the FITS header
@@ -814,7 +621,7 @@
         synthobj = {event_key: event_dict}  # Create the final dictionary with the event key and data
 
         return synthobj  # Return the structured synthetic object dictionary
-    
+
     def append_synthobj(self, target=None):
         """Appends the current synthetic object's data to an existing dictionary or a new one,
         then saves it to a file if a file path is provided or creates a new file.
@@ -826,11 +633,10 @@
         :rtype: tuple[dict, str]
         :raises TypeError: If `target` is not a string, a dictionary, or None.
         """
-        
+
         synthobj = {}  # Initialize an empty dictionary for the synthetic object data
 
         # Load existing data if a target is provided
->>>>>>> d5716fd5
         if target:
             if isinstance(target, str):
                 # If target is a string, assume it's a file path and load the pickled dictionary
@@ -909,7 +715,7 @@
         """Selects and applies the correct filter image field to the synthetic dataset
 
         :raises ValueError: Raised if filter instrument is unrecognized
-        :raises ValueError: Raised if AIA wavelength is not from valid selection 
+        :raises ValueError: Raised if AIA wavelength is not from valid selection
                             (1600, 1700, 4500, 94, 131, 171, 193, 211, 304, 335)
         """
 
@@ -1044,32 +850,18 @@
             import datetime
 
             # Create an empty dataset
-<<<<<<< HEAD
             resolution = 194
-=======
-            resolution = kwargs.get('resolution', 1000)
->>>>>>> d5716fd5
             # data = np.full((resolution, resolution), np.random.randint(100))
             data = np.random.randint(0, 1e6, size=(resolution, resolution))
 
-<<<<<<< HEAD
             obstime = datetime.datetime(2000, 1, 1, 0, 0, 0)
-=======
-            # obstime = datetime.datetime(2000,1,1,0,0,0)
-            obstime = datetime.datetime(2012,7,19,11,31,21)
->>>>>>> d5716fd5
             # Define a reference coordinate and create a header using sunpy.map.make_fitswcs_header
             skycoord = SkyCoord(0*u.arcsec, 0*u.arcsec, obstime=obstime,
                                 observer='earth', frame=frames.Helioprojective)
             # Scale set to the following for solar limb to be in the field of view
             # scale = 220 # Changes bounds of the resulting helioprojective view
-<<<<<<< HEAD
-            scale = kwargs.get('refmap_scale', 1)
-
-=======
             scale = kwargs.get('scale', 1)
             
->>>>>>> d5716fd5
             instr = kwargs.get('instrument', 'DefaultInstrument')
             self.instrument = instr
 
