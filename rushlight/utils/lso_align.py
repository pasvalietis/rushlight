--- conflicted
+++ resolved
@@ -122,9 +122,6 @@
     synth_imag.proj_and_imag(plot_settings=synth_plot_settings,
                                 view_settings=synth_view_settings,
                                 image_shift=[x, y],  # move the bottom center of the flare in [x,y]
-<<<<<<< HEAD
-                                bkg_fill=np.min(ref_img.data))
-=======
                                 bkg_fill=kwargs.get('bkg_fill', 5.e-1)) #np.min(ref_img.data))
 
     # define the heliographic sky coordinate of the midpoint of the loop
@@ -133,7 +130,6 @@
         
     # disp = hheight
     # disp = 0
->>>>>>> ceef6097
     
     timescale = kwargs.get('timescale', 109.8)
     
@@ -168,15 +164,11 @@
             ax = fig.add_subplot(projection=comp.get_map(0))
             comp.plot(axes=ax)
         elif plot == 'synth':
-<<<<<<< HEAD
-            synth_map.plot_settings['norm'] = colors.LogNorm(10, ref_img.max())
-=======
 
             # synth_map.plot(axes=ax, vmin=1e-5, vmax=8e1, cmap='inferno')
             
             
             synth_map.plot_settings['norm'] = colors.LogNorm(kwargs.get('vmin', 1.), kwargs.get('vmax', 8.e2)) #colors.LogNorm(10, ref_img.max())
->>>>>>> ceef6097
             synth_map.plot_settings['cmap'] = color_tables.aia_color_table(int(131) * u.angstrom) # ref_img.plot_settings['cmap']
             ax = fig.add_subplot(projection=synth_map)
             synth_map.plot(axes=ax)
